"use client";

//import { useState, useEffect, useCallback, useRef } from "react"
//import { Card, CardContent, CardHeader } from "@/components/ui/card"
import { Button } from "@/components/ui/button";
import { Input } from "@/components/ui/input";
//import { Avatar, AvatarFallback, AvatarImage } from "@/components/ui/avatar"
//import { Badge } from "@/components/ui/badge"
import {
  Tooltip,
  TooltipContent,
  TooltipProvider,
  TooltipTrigger,
} from "@/components/ui/tooltip";
import {
  Heart,
  MessageCircle,
  Share,
  UserPlus,
  UserMinus,
  ExternalLink,
  Bookmark,
  Star,
  RefreshCw,
  ChevronUp,
  X,
  Hash,
  ChevronDown,
} from "lucide-react";
//import { TokenIdDisplay } from "@/components/token-id-display"
//import { fetchPosts } from "@lens-protocol/client/actions"
//import { Post as LensPost, AnyPost, Cursor, PageSize } from "@lens-protocol/client"
//import { resolveUrl } from "@/utils/resolve-url"
//import { useLensAuthStore } from "@/stores/auth-store"
//import { toast } from "sonner"
import { PostList } from "@/components/feed/post-list";
import { TagFilterSidebar } from "@/components/feed/tag-filter-sidebar";
import { FeedViewToggle } from "@/components/feed/feed-view-toggle";
import { useFeed } from "@/hooks/use-feed";
<<<<<<< HEAD
import { useTranslations } from "next-intl";

export function Feed() {
  const t = useTranslations("feed");
  
=======
import { FeedHeader } from "@/components/feed/feed-header";
import { useFeedContext } from "@/contexts/feed-context";
import { FeedFloatingActions } from "@/components/feed/feed-floating-actions";

export function Feed() {
  const { viewMode } = useFeedContext();
>>>>>>> 5e0e50e8
  const {
    posts,
    loading,
    error,
    hasMore,
    loadingMore,
    refreshing,
    newPostsAvailable,
    lastRefreshTime,
    handleRefresh,
    handleLoadMore,
    handleLoadNewPosts,
    clearTagSearch,
    toggleTagSelection,
    selectOnlyTag,
    selectedTags,
    availableTags,
    tagsLoading,
    tagsError,
    fetchAvailableTags,
  } = useFeed();

  return (
    <TooltipProvider>
<<<<<<< HEAD
      <div className="max-w-6xl mx-auto space-y-6">
        {/* 错误信息显示 */}
=======
      <div className={`${viewMode === 'list' ? 'max-w-xl' : 'max-w-5xl'} mx-auto space-y-6`}>
        {/* 出错提示 */}
>>>>>>> 5e0e50e8
        {error && (
          <div className="bg-red-100 text-red-700 px-4 py-2 rounded mb-4 text-center">
            {error}
          </div>
        )}
        
        {/* 新帖子提示 */}
        {/*newPostsAvailable && (
          <div className="fixed top-20 left-1/2 transform -translate-x-1/2 z-50">
            <Button
              onClick={handleLoadNewPosts}
              className="bg-harbor-600 hover:bg-harbor-700 text-white shadow-lg animate-bounce"
              size="sm"
            >
              <ChevronUp className="h-4 w-4 mr-1" />
              New posts available
            </Button>
          </div>
<<<<<<< HEAD
        )}
        
        <div className="text-center mb-8">
          <h1 className="text-3xl font-bold mb-2">
            {selectedTags.length > 0 
              ? selectedTags.map(tag => `#${tag}`).join(' ')
              : "Latest"
            }
          </h1>
          <p className="text-gray-600">
            {selectedTags.length > 0 ? t("tagSearch.tagResults") : "on global feed"}
          </p>
          {/* 第一条帖子上方的信息栏 */}
          {posts && posts.length > 0 && (
            <div className="flex justify-center items-center gap-4 mt-4 text-sm">
              <div className="text-gray-400">
                Last updated: {lastRefreshTime?.toLocaleTimeString()}
              </div>
              <Button
                variant="outline"
                size="sm"
                onClick={handleRefresh}
                disabled={refreshing}
                className="flex items-center h-9"
              >
                <RefreshCw
                  className={`h-3 w-3 ${refreshing ? "animate-spin" : ""}`}
                />
                {/*refreshing ? 'Refreshing...' : 'Refresh'*/}
              </Button>
            </div>
          )}
        </div>
        
        {/* 主内容布局：左侧标签过滤，右侧视图切换+内容 */}
        <div className="flex gap-6">
          <TagFilterSidebar
            availableTags={availableTags}
            selectedTags={selectedTags}
            loading={tagsLoading}
            error={tagsError || null}
            onToggleTag={toggleTagSelection}
            onSelectOnly={selectOnlyTag}
            onClear={clearTagSearch}
            onRefresh={fetchAvailableTags}
          />

          <div className="flex-1 space-y-4">
            <div className="flex justify-end">
              <FeedViewToggle />
            </div>

            <PostList
              posts={posts || []}
              loading={loading || loadingMore}
              emptyText={selectedTags.length > 0 
                ? `${t("tagSearch.noResults")} ${selectedTags.map(tag => `#${tag}`).join(', ')}`
                : "No More"
              }
              showToggle={false}
              skeletonCount={6}
            />
          </div>
        </div>
        
        
        
=======
        )*/}
        {/* 帖子导航栏 */}
        <div className="text-center mb-8">
          <FeedHeader />
        </div>
        {/* 帖子列表 */}
        <PostList
          posts={posts || []}
          loading={loading || loadingMore}
          emptyText="No More"
          skeletonCount={6}
        />
>>>>>>> 5e0e50e8
        {/* 加载更多按钮 */}
        {hasMore && (
          <div className="flex justify-center mt-6 mb-12">
            <Button
              onClick={handleLoadMore}
              disabled={loadingMore}
              className="chip-button text-white"
            >
              {loadingMore ? <>Loading...</> : <>Load More</>}
            </Button>
          </div>
        )}
        {/* 浮动操作栏 */}
        <FeedFloatingActions
          onRefresh={handleRefresh}
          refreshing={refreshing}
          lastRefreshTime={lastRefreshTime}
        />
      </div>
    </TooltipProvider>
  );
}<|MERGE_RESOLUTION|>--- conflicted
+++ resolved
@@ -37,20 +37,15 @@
 import { TagFilterSidebar } from "@/components/feed/tag-filter-sidebar";
 import { FeedViewToggle } from "@/components/feed/feed-view-toggle";
 import { useFeed } from "@/hooks/use-feed";
-<<<<<<< HEAD
 import { useTranslations } from "next-intl";
-
-export function Feed() {
-  const t = useTranslations("feed");
-  
-=======
 import { FeedHeader } from "@/components/feed/feed-header";
 import { useFeedContext } from "@/contexts/feed-context";
 import { FeedFloatingActions } from "@/components/feed/feed-floating-actions";
 
 export function Feed() {
+  const t = useTranslations("feed");
+  
   const { viewMode } = useFeedContext();
->>>>>>> 5e0e50e8
   const {
     posts,
     loading,
@@ -75,13 +70,8 @@
 
   return (
     <TooltipProvider>
-<<<<<<< HEAD
-      <div className="max-w-6xl mx-auto space-y-6">
-        {/* 错误信息显示 */}
-=======
       <div className={`${viewMode === 'list' ? 'max-w-xl' : 'max-w-5xl'} mx-auto space-y-6`}>
         {/* 出错提示 */}
->>>>>>> 5e0e50e8
         {error && (
           <div className="bg-red-100 text-red-700 px-4 py-2 rounded mb-4 text-center">
             {error}
@@ -100,9 +90,10 @@
               New posts available
             </Button>
           </div>
-<<<<<<< HEAD
         )}
         
+        )*/}
+        {/* 帖子导航栏 */}
         <div className="text-center mb-8">
           <h1 className="text-3xl font-bold mb-2">
             {selectedTags.length > 0 
@@ -133,6 +124,7 @@
               </Button>
             </div>
           )}
+          <FeedHeader />
         </div>
         
         {/* 主内容布局：左侧标签过滤，右侧视图切换+内容 */}
@@ -168,12 +160,6 @@
         
         
         
-=======
-        )*/}
-        {/* 帖子导航栏 */}
-        <div className="text-center mb-8">
-          <FeedHeader />
-        </div>
         {/* 帖子列表 */}
         <PostList
           posts={posts || []}
@@ -181,7 +167,6 @@
           emptyText="No More"
           skeletonCount={6}
         />
->>>>>>> 5e0e50e8
         {/* 加载更多按钮 */}
         {hasMore && (
           <div className="flex justify-center mt-6 mb-12">
