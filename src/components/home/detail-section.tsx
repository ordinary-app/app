"use client";

import { Card, CardContent, CardHeader, CardTitle } from "@/components/ui/card";
import { Badge } from "@/components/ui/badge";
import { Button } from "@/components/ui/button";
import {
  Shield,
  Users,
  Zap,
  Globe,
  Heart,
  Coins,
  ArrowRight,
} from "lucide-react";
import Link from "next/link";
import { CHIPSSection } from "@/components/home/chips-section";
import { useWalletCheck } from "@/hooks/wallet/use-wallet-check";
import { ConnectKitButton } from "connectkit";
import { useTranslations } from "next-intl";

export function DetailSection() {
  const t = useTranslations("detail");
  const { isConnected } = useWalletCheck();

  return (
    <section className="relative py-20 px-4 sm:px-6 lg:px-8 overflow-hidden bg-white">
      {/* Harbor Background */}
      <div className="absolute inset-0 bg-gradient-to-b from-harbor-50/30 via-white to-harbor-50/30" />

      {/* Floating Harbor Elements */}
      <div className="absolute top-20 left-10 opacity-8 float-animation">
        <div className="text-8xl"></div>
      </div>
      <div className="absolute top-40 right-20 opacity-8 anchor-animation">
        <div className="text-6xl"></div>
      </div>
      <div
        className="absolute bottom-40 left-20 opacity-8 wave-animation"
        style={{ animationDelay: "1s" }}
      >
        <div className="text-7xl"></div>
      </div>
      <div
        className="absolute bottom-20 right-10 opacity-8 anchor-animation"
        style={{ animationDelay: "2s" }}
      >
        <div className="text-5xl"></div>
      </div>

      <div className="relative max-w-7xl mx-auto">
        {/* Project Vision */}
        <div className="text-center mb-20">
          <div className="inline-flex items-center space-x-2 bg-white border border-harbor-200 px-6 py-3 rounded-full mb-8 shadow-sm">
<<<<<<< HEAD
            <div className="text-harbor-500">🚢</div>
            <span className="text-harbor-700 font-medium">
              {t("buildingFuture")}
            </span>
            <div className="text-harbor-500">🚢</div>
=======
            {/*<div className="text-harbor-500">🚢</div>*/}
            <span className="text-harbor-700 font-medium">Decentralized Fandoms</span>
            {/*<div className="text-harbor-500">🚢</div>*/}
>>>>>>> 514a58a7
          </div>

          <h2 className="text-5xl sm:text-6xl font-bold text-neutral-900 mb-8 leading-tight">
            <p className="mb-4">{t("mainTitle")}</p>
            <span className="bg-gradient-to-r from-harbor-600 via-harbor-500 to-harbor-400 bg-clip-text text-transparent">
              {t("mainTitleHighlight")}
            </span>
          </h2>

          <div className="max-w-4xl mx-auto space-y-4">
            <p className="text-2xl text-neutral-700 leading-relaxed">
              {t("platformDescription")}
            </p>
            <p className="text-lg text-neutral-600 leading-relaxed">
<<<<<<< HEAD
              {t("protocolDescription")} 🌊
=======
              Powered by open-source blockchain protocol, protecting creative freedom and publishing rights for fanart
              creators
>>>>>>> 514a58a7
            </p>
          </div>

          {/* Animated Harbor Divider */}
          <div className="flex items-center justify-center mt-12 mb-8">
            <div className="h-px bg-gradient-to-r from-transparent via-harbor-300 to-transparent w-32"></div>
            <div className="mx-4 text-2xl animate-wave">⚓</div>
            <div className="h-px bg-gradient-to-r from-transparent via-harbor-300 to-transparent w-32"></div>
          </div>
        </div>

        {/* Core Features Grid */}
        <div className="grid grid-cols-1 md:grid-cols-2 lg:grid-cols-3 gap-8 mb-20">
          <Card className="group border border-harbor-200 bg-white hover:shadow-xl hover:scale-105 transition-all duration-500 relative overflow-hidden">
            <div className="absolute inset-0 bg-gradient-to-br from-harbor-50/50 to-harbor-100/50 opacity-0 group-hover:opacity-100 transition-opacity duration-500"></div>
            <CardHeader className="relative z-10">
              <div className="flex items-center space-x-4">
                <div className="p-3 bg-gradient-to-br from-harbor-500 to-harbor-700 rounded-xl shadow-lg group-hover:shadow-xl transition-shadow duration-300">
                  <Shield className="w-7 h-7 text-white" />
                </div>
                <div>
                  <CardTitle className="text-neutral-900 text-xl">
                    {t("features.antiCensorship.title")}
                  </CardTitle>
                  <Badge
                    variant="outline"
                    className="text-harbor-600 border-harbor-300 mt-2"
                  >
                    (001) {t("features.antiCensorship.badge")}
                  </Badge>
                </div>
              </div>
            </CardHeader>
            <CardContent className="relative z-10">
              <p className="text-neutral-700 leading-relaxed">
                {t("features.antiCensorship.description")}
              </p>
            </CardContent>
          </Card>

          <Card className="group border border-harbor-200 bg-white hover:shadow-xl hover:scale-105 transition-all duration-500 relative overflow-hidden">
            <div className="absolute inset-0 bg-gradient-to-br from-harbor-50/50 to-harbor-100/50 opacity-0 group-hover:opacity-100 transition-opacity duration-500"></div>
            <CardHeader className="relative z-10">
              <div className="flex items-center space-x-4">
                <div className="p-3 bg-gradient-to-br from-harbor-500 to-harbor-700 rounded-xl shadow-lg group-hover:shadow-xl transition-shadow duration-300">
                  <Heart className="w-7 h-7 text-white" />
                </div>
                <div>
<<<<<<< HEAD
                  <CardTitle className="text-neutral-900 text-xl">
                    {t("features.originalAttribution.title")}
                  </CardTitle>
                  <Badge
                    variant="outline"
                    className="text-harbor-600 border-harbor-300 mt-2"
                  >
                    (010) {t("features.originalAttribution.badge")}
=======
                  <CardTitle className="text-neutral-900 text-xl">数据认证系统</CardTitle>
                  <Badge variant="outline" className="text-harbor-600 border-harbor-300 mt-2">
                    (010) Onchain Proof
>>>>>>> 514a58a7
                  </Badge>
                </div>
              </div>
            </CardHeader>
            <CardContent className="relative z-10">
              <p className="text-neutral-700 leading-relaxed mb-4">
<<<<<<< HEAD
                {t("features.originalAttribution.description")}
=======
                用户发布内容时，系统将自动为该数据生成链上证明，记录发布时间戳和数据摘要。
>>>>>>> 514a58a7
              </p>
            </CardContent>
          </Card>

          <Card className="group border border-harbor-200 bg-white hover:shadow-xl hover:scale-105 transition-all duration-500 relative overflow-hidden">
            <div className="absolute inset-0 bg-gradient-to-br from-harbor-50/50 to-harbor-100/50 opacity-0 group-hover:opacity-100 transition-opacity duration-500"></div>
            <CardHeader className="relative z-10">
              <div className="flex items-center space-x-4">
                <div className="p-3 bg-gradient-to-br from-harbor-500 to-harbor-700 rounded-xl shadow-lg group-hover:shadow-xl transition-shadow duration-300">
                  <Users className="w-7 h-7 text-white" />
                </div>
                <div>
                  <CardTitle className="text-neutral-900 text-xl">
                    {t("features.decentralized.title")}
                  </CardTitle>
                  <Badge
                    variant="outline"
                    className="text-harbor-600 border-harbor-300 mt-2"
                  >
                    (011) {t("features.decentralized.badge")}
                  </Badge>
                </div>
              </div>
            </CardHeader>
            <CardContent className="relative z-10">
              <p className="text-neutral-700 leading-relaxed">
                {t("features.decentralized.description")}
              </p>
            </CardContent>
          </Card>

          <Card className="group border border-harbor-200 bg-white hover:shadow-xl hover:scale-105 transition-all duration-500 relative overflow-hidden">
            <div className="absolute inset-0 bg-gradient-to-br from-harbor-50/50 to-harbor-100/50 opacity-0 group-hover:opacity-100 transition-opacity duration-500"></div>
            <CardHeader className="relative z-10">
              <div className="flex items-center space-x-4">
                <div className="p-3 bg-gradient-to-br from-harbor-500 to-harbor-700 rounded-xl shadow-lg group-hover:shadow-xl transition-shadow duration-300">
                  <Zap className="w-7 h-7 text-white" />
                </div>
                <div>
<<<<<<< HEAD
                  <CardTitle className="text-neutral-900 text-xl">
                    {t("features.poweredByLove.title")}
                  </CardTitle>
                  <Badge
                    variant="outline"
                    className="text-warning-600 border-warning-300 mt-2"
                  >
                    (100) {t("features.poweredByLove.badge")}
=======
                  <CardTitle className="text-neutral-900 text-xl">为爱发电</CardTitle>
                  <Badge variant="outline" className="text-harbor-600 border-harbor-300 mt-2">
                    (100) Powered by Love
>>>>>>> 514a58a7
                  </Badge>
                </div>
              </div>
            </CardHeader>
            <CardContent className="relative z-10">
              <p className="text-neutral-700 leading-relaxed">
                {t("features.poweredByLove.description")}
              </p>
            </CardContent>
          </Card>

          <Card className="group border border-harbor-200 bg-white hover:shadow-xl hover:scale-105 transition-all duration-500 relative overflow-hidden">
            <div className="absolute inset-0 bg-gradient-to-br from-harbor-50/50 to-harbor-100/50 opacity-0 group-hover:opacity-100 transition-opacity duration-500"></div>
            <CardHeader className="relative z-10">
              <div className="flex items-center space-x-4">
                <div className="p-3 bg-gradient-to-br from-harbor-500 to-harbor-700 rounded-xl shadow-lg group-hover:shadow-xl transition-shadow duration-300">
                  <Coins className="w-7 h-7 text-white" />
                </div>
                <div>
<<<<<<< HEAD
                  <CardTitle className="text-neutral-900 text-xl">
                    {t("features.fairExchange.title")}
                  </CardTitle>
                  <Badge
                    variant="outline"
                    className="text-warning-600 border-neutral-300 mt-2"
                  >
                    (101) {t("features.fairExchange.badge")}
=======
                  <CardTitle className="text-neutral-900 text-xl">有偿交换</CardTitle>
                  <Badge variant="outline" className="text-harbor-600 border-harbor-300 mt-2">
                    (101) Coin Exchange
>>>>>>> 514a58a7
                  </Badge>
                </div>
              </div>
            </CardHeader>
            <CardContent className="relative z-10">
              <p className="text-neutral-700 leading-relaxed">
                {t("features.fairExchange.description")}
              </p>
            </CardContent>
          </Card>

          <Card className="group border border-harbor-200 bg-white hover:shadow-xl hover:scale-105 transition-all duration-500 relative overflow-hidden">
            <div className="absolute inset-0 bg-gradient-to-br from-harbor-50/50 to-harbor-100/50 opacity-0 group-hover:opacity-100 transition-opacity duration-500"></div>
            <CardHeader className="relative z-10">
              <div className="flex items-center space-x-4">
                <div className="p-3 bg-gradient-to-br from-harbor-500 to-harbor-700 rounded-xl shadow-lg group-hover:shadow-xl transition-shadow duration-300">
                  <Globe className="w-7 h-7 text-white" />
                </div>
                <div>
<<<<<<< HEAD
                  <CardTitle className="text-neutral-900 text-xl">
                    {t("features.globalCommunity.title")}
                  </CardTitle>
                  <Badge
                    variant="outline"
                    className="text-warning-600 border-seagull-300 mt-2"
                  >
                    {t("features.globalCommunity.badge")}
=======
                  <CardTitle className="text-neutral-900 text-xl">匿名连接</CardTitle>
                  <Badge variant="outline" className="text-harbor-600 border-harbor-300 mt-2">
                    (110) Anonymous Community
>>>>>>> 514a58a7
                  </Badge>
                </div>
              </div>
            </CardHeader>
            <CardContent className="relative z-10">
              <p className="text-neutral-700 leading-relaxed">
<<<<<<< HEAD
                {t("features.globalCommunity.description")}
=======
                加密登录保护隐私身份，构建匿名自由的创作社区，让文化交流更加安全。
>>>>>>> 514a58a7
              </p>
            </CardContent>
          </Card>
        </div>

        {/* Technology Stack */}
        {/*<div className="relative bg-white border border-harbor-200 rounded-3xl shadow-xl p-12 mb-20">
          <div className="absolute inset-0 bg-gradient-to-br from-white-50/30 to-white-100/30 rounded-3xl"></div>
          <div className="relative z-10">
<<<<<<< HEAD
            <div className="text-center mb-12">
              <div className="inline-flex items-center space-x-2 bg-white border border-harbor-200 px-6 py-3 rounded-full mb-8 shadow-sm">
                <div className="text-lg">🗺️</div>
                <span className="text-harbor-700 font-medium">
                  Dapp Architecture
                </span>
              </div>
              <h2 className="text-4xl sm:text-4xl font-bold text-neutral-900 mb-6">
                {t("techStack.title")}
              </h2>
              <p className="text-lg text-neutral-600">
                {t("techStack.subtitle")}
              </p>
=======
          <div className="text-center mb-12">
          <div className="inline-flex items-center space-x-2 bg-white border border-harbor-200 px-6 py-3 rounded-full mb-8 shadow-sm">
            <span className="text-harbor-700 font-medium">Dapp Architecture</span>
          </div>
          <h2 className="text-4xl sm:text-4xl font-bold text-neutral-900 mb-6">技术架构</h2>
              <p className="text-lg text-neutral-600">基于最新Web3技术栈构建的现代化平台</p>
>>>>>>> 514a58a7
              <div className="flex items-center justify-center mt-6">
                <div className="h-px bg-gradient-to-r from-transparent via-harbor-300 to-transparent w-24"></div>
                <div className="mx-4 text-3xl animate-wave"></div>
                <div className="h-px bg-gradient-to-r from-transparent via-harbor-300 to-transparent w-24"></div>
              </div>
            </div>

            <div className="grid grid-cols-1 md:grid-cols-2 lg:grid-cols-4 gap-8">
              <div className="group text-center p-8 bg-white border border-harbor-200 rounded-2xl hover:shadow-lg transition-all duration-300 hover:scale-105">
                <div className="text-6xl mb-4 group-hover:scale-110 transition-transform duration-300">
                  🔗
                </div>
                <h4 className="font-bold text-neutral-900 mb-3 text-lg">
                  {t("techStack.lens.title")}
                </h4>
                <p className="text-sm text-neutral-600 leading-relaxed">
                  {t("techStack.lens.description")}
                </p>
              </div>

              <div className="group text-center p-8 bg-white border border-success-200 rounded-2xl hover:shadow-lg transition-all duration-300 hover:scale-105">
                <div className="text-6xl mb-4 group-hover:scale-110 transition-transform duration-300">
                  🌳
                </div>
                <h4 className="font-bold text-neutral-900 mb-3 text-lg">
                  {t("techStack.grove.title")}
                </h4>
                <p className="text-sm text-neutral-600 leading-relaxed">
                  {t("techStack.grove.description")}
                </p>
              </div>

              <div className="group text-center p-8 bg-white border border-warning-200 rounded-2xl hover:shadow-lg transition-all duration-300 hover:scale-105">
<<<<<<< HEAD
                <div className="text-6xl mb-4 group-hover:scale-110 transition-transform duration-300">
                  🏠
                </div>
                <h4 className="font-bold text-neutral-900 mb-3 text-lg">
                  {t("techStack.wallet.title")}
                </h4>
                <p className="text-sm text-neutral-600 leading-relaxed">
                  {t("techStack.wallet.description")}
                </p>
=======
                <div className="text-6xl mb-4 group-hover:scale-110 transition-transform duration-300">🏠</div>
                <h4 className="font-bold text-neutral-900 mb-3 text-lg">Family Wallet</h4>
                <p className="text-sm text-neutral-600 leading-relaxed">安全便捷的地址连接体验</p>
>>>>>>> 514a58a7
              </div>

              <div className="group text-center p-8 bg-white border border-seagull-200 rounded-2xl hover:shadow-lg transition-all duration-300 hover:scale-105">
                <div className="text-6xl mb-4 group-hover:scale-110 transition-transform duration-300">
                  ⚡
                </div>
                <h4 className="font-bold text-neutral-900 mb-3 text-lg">
                  {t("techStack.nextjs.title")}
                </h4>
                <p className="text-sm text-neutral-600 leading-relaxed">
                  {t("techStack.nextjs.description")}
                </p>
              </div>
            </div>
          </div>
        </div>*/}

        {/* CHIPSSection */}
        <CHIPSSection />

        {/* Roadmap */}
        <div className="text-center mb-32 mt-24">
          <div className="inline-flex items-center space-x-2 bg-white border border-harbor-200 px-6 py-3 rounded-full mb-8 shadow-sm">
<<<<<<< HEAD
            <div className="text-lg">🗺️</div>
            <span className="text-harbor-700 font-medium">
              Development Roadmap
            </span>
=======
            {/*<div className="text-lg">🗺️</div>*/}
            <span className="text-harbor-700 font-medium">Development Roadmap</span>
>>>>>>> 514a58a7
          </div>

          <h3 className="text-4xl font-bold text-neutral-900 mb-4">
            {t("roadmap.title")}
          </h3>
          <p className="text-lg text-neutral-600 mb-12">
            {t("roadmap.subtitle")}
          </p>

          <div className="max-w-6xl mx-auto">
            <div className="grid grid-cols-1 md:grid-cols-3 gap-8">
              <Card className="group relative overflow-hidden border border-harbor-200 bg-white hover:shadow-xl transition-all duration-500 hover:scale-105">
                <div className="absolute top-0 left-0 w-full h-2 bg-gradient-to-r from-harbor-500 to-harbor-700"></div>
                <div className="absolute inset-0 bg-gradient-to-br from-harbor-50/30 to-harbor-100/30 opacity-0 group-hover:opacity-100 transition-opacity duration-500"></div>
                <CardHeader className="relative z-10 pb-4">
                  <div className="flex items-center justify-between mb-4">
                    <Badge className="bg-harbor-500 text-white px-4 py-2 text-sm font-medium">
                      Phase 1
                    </Badge>
                    <div className="text-2xl">🚀</div>
                  </div>
                  <CardTitle className="text-2xl text-neutral-900">
                    {t("roadmap.phase1.title")}
                  </CardTitle>
                  <p className="text-neutral-600">
                    {t("roadmap.phase1.subtitle")}
                  </p>
                </CardHeader>
                <CardContent className="relative z-10">
                  <ul className="space-y-3 text-left">
<<<<<<< HEAD
                    {t
                      .raw("roadmap.phase1.features")
                      .map((feature: string, index: number) => (
                        <li
                          key={index}
                          className="flex items-center space-x-3 text-neutral-700"
                        >
                          <div className="w-2 h-2 bg-harbor-500 rounded-full"></div>
                          <span>{feature}</span>
                        </li>
                      ))}
=======
                    <li className="flex items-center space-x-3 text-neutral-700">
                      <div className="w-2 h-2 bg-harbor-500 rounded-full"></div>
                      <span>用户认证系统</span>
                    </li>
                    <li className="flex items-center space-x-3 text-neutral-700">
                      <div className="w-2 h-2 bg-harbor-500 rounded-full"></div>
                      <span>内容创作工具</span>
                    </li>
                    <li className="flex items-center space-x-3 text-neutral-700">
                      <div className="w-2 h-2 bg-harbor-500 rounded-full"></div>
                      <span>数据认证功能</span>
                    </li>
                    <li className="flex items-center space-x-3 text-neutral-700">
                      <div className="w-2 h-2 bg-harbor-500 rounded-full"></div>
                      <span>社区动态展示</span>
                    </li>
>>>>>>> 514a58a7
                  </ul>
                </CardContent>
              </Card>

              <Card className="group relative overflow-hidden border border-success-200 bg-white hover:shadow-xl transition-all duration-500 hover:scale-105">
                <div className="absolute top-0 left-0 w-full h-2 bg-gradient-to-r from-success-500 to-success-700"></div>
                <div className="absolute inset-0 bg-gradient-to-br from-success-50/30 to-success-100/30 opacity-0 group-hover:opacity-100 transition-opacity duration-500"></div>
                <CardHeader className="relative z-10 pb-4">
                  <div className="flex items-center justify-between mb-4">
                    <Badge className="bg-success-500 text-white px-4 py-2 text-sm font-medium">
                      Phase 2
                    </Badge>
                    <div className="text-2xl">💬</div>
                  </div>
                  <CardTitle className="text-2xl text-neutral-900">
                    {t("roadmap.phase2.title")}
                  </CardTitle>
                  <p className="text-neutral-600">
                    {t("roadmap.phase2.subtitle")}
                  </p>
                </CardHeader>
                <CardContent className="relative z-10">
                  <ul className="space-y-3 text-left">
                    {t
                      .raw("roadmap.phase2.features")
                      .map((feature: string, index: number) => (
                        <li
                          key={index}
                          className="flex items-center space-x-3 text-neutral-700"
                        >
                          <div className="w-2 h-2 bg-success-500 rounded-full"></div>
                          <span>{feature}</span>
                        </li>
                      ))}
                  </ul>
                </CardContent>
              </Card>

              <Card className="group relative overflow-hidden border border-warning-200 bg-white hover:shadow-xl transition-all duration-500 hover:scale-105">
                <div className="absolute top-0 left-0 w-full h-2 bg-gradient-to-r from-warning-500 to-warning-700"></div>
                <div className="absolute inset-0 bg-gradient-to-br from-warning-50/30 to-warning-100/30 opacity-0 group-hover:opacity-100 transition-opacity duration-500"></div>
                <CardHeader className="relative z-10 pb-4">
                  <div className="flex items-center justify-between mb-4">
                    <Badge className="bg-warning-500 text-white px-4 py-2 text-sm font-medium">
                      Phase 3
                    </Badge>
                    <div className="text-2xl">🌟</div>
                  </div>
                  <CardTitle className="text-2xl text-neutral-900">
                    {t("roadmap.phase3.title")}
                  </CardTitle>
                  <p className="text-neutral-600">
                    {t("roadmap.phase3.subtitle")}
                  </p>
                </CardHeader>
                <CardContent className="relative z-10">
                  <ul className="space-y-3 text-left">
                    {t
                      .raw("roadmap.phase3.features")
                      .map((feature: string, index: number) => (
                        <li
                          key={index}
                          className="flex items-center space-x-3 text-neutral-700"
                        >
                          <div className="w-2 h-2 bg-warning-500 rounded-full"></div>
                          <span>{feature}</span>
                        </li>
                      ))}
                  </ul>
                </CardContent>
              </Card>
            </div>
          </div>
        </div>

        {/* Call to Action */}
        <div className="relative text-center bg-harbor-gradient rounded-3xl p-16 text-white overflow-hidden">
          <div className="absolute inset-0 bg-black/10"></div>
          <div className="absolute top-10 left-10 opacity-20 float-animation">
            <div className="text-8xl"></div>
          </div>
          <div className="absolute bottom-10 right-10 opacity-20 anchor-animation">
            <div className="text-6xl"></div>
          </div>

          <div className="relative z-10">
<<<<<<< HEAD
            <h3 className="text-4xl sm:text-5xl font-bold mb-6">
              {t("cta.title")}
            </h3>
            <p className="text-xl sm:text-2xl mb-4 opacity-90">
              {t("cta.subtitle")}
            </p>
            <p className="text-lg mb-12 opacity-80">
              {t("cta.description")} 🚢✨
            </p>

            <div className="flex flex-col sm:flex-row gap-6 justify-center">
              {isConnected ? (
                <Button
                  asChild
                  size="lg"
                  className="bg-white text-harbor-600 hover:bg-harbor-50 px-8 py-4 text-lg font-semibold rounded-xl shadow-lg hover:shadow-xl transition-all duration-300 group"
                >
                  <Link href="/feed" className="flex items-center space-x-2">
                    <span>{t("cta.joinNow")}</span>
                    <div className="text-xl">🍟</div>
                    <ArrowRight className="w-5 h-5 group-hover:translate-x-1 transition-transform duration-300" />
                  </Link>
                </Button>
              ) : (
                <ConnectKitButton.Custom>
                  {({ show }) => (
                    <Button
                      size="lg"
                      className="bg-white text-harbor-600 hover:bg-harbor-50 px-8 py-4 text-lg font-semibold rounded-xl shadow-lg hover:shadow-xl transition-all duration-300 group"
                      onClick={show}
                    >
                      <span>{t("cta.joinNow")}</span>
                      <div className="text-xl">🍟</div>
=======
            <h3 className="text-4xl sm:text-5xl font-bold mb-6">Ordinary</h3>
            <p className="text-xl sm:text-2xl mb-4 opacity-90">链上同人创作安全港</p>
            <p className="text-lg mb-12 opacity-80">为创作行为提供链上记录<br/>为作品提供链上托管</p>

            <div className="flex flex-col sm:flex-row gap-6 justify-center mt-12">
            {isConnected ? (
              <Button
                asChild
                size="lg"
                className="bg-white text-harbor-600 hover:bg-harbor-50 px-8 py-4 text-lg font-semibold rounded-xl shadow-lg hover:shadow-xl transition-all duration-300 group"
              >
                <Link href="/feed" className="flex items-center space-x-2">
                  <span>立即加入</span>
                  <ArrowRight className="w-5 h-5 group-hover:translate-x-1 transition-transform duration-300" />
                </Link>
              </Button>
              ) : (
                <ConnectKitButton.Custom>
                  {({ show }) => (
                    <Button size="lg" 
                    className="bg-white text-harbor-600 hover:bg-harbor-50 px-8 py-4 text-lg font-semibold rounded-xl shadow-lg hover:shadow-xl transition-all duration-300 group"
                    onClick={show}>
                      <span>立即加入</span>
                      {/*<div className="text-xl">🍟</div>*/}
>>>>>>> 514a58a7
                      <ArrowRight className="w-5 h-5 group-hover:translate-x-1 transition-transform duration-300" />
                    </Button>
                  )}
                </ConnectKitButton.Custom>
              )}

              <Button
                asChild
                variant="outline"
                size="lg"
                className="border-2 border-white text-white hover:bg-white hover:text-harbor-600 bg-transparent px-8 py-4 text-lg font-semibold rounded-xl shadow-lg hover:shadow-xl transition-all duration-300 group"
              >
                <Link href="/feed" className="flex items-center space-x-2">
<<<<<<< HEAD
                  <span>{t("cta.explore")}</span>
                  <div className="text-xl">🌊</div>
=======
                  <span>探索社区</span>
                  {/*<div className="text-xl">🌊</div>*/}
>>>>>>> 514a58a7
                  <ArrowRight className="w-5 h-5 group-hover:translate-x-1 transition-transform duration-300" />
                </Link>
              </Button>
            </div>
          </div>
        </div>
      </div>
    </section>
  );
}<|MERGE_RESOLUTION|>--- conflicted
+++ resolved
@@ -51,17 +51,11 @@
         {/* Project Vision */}
         <div className="text-center mb-20">
           <div className="inline-flex items-center space-x-2 bg-white border border-harbor-200 px-6 py-3 rounded-full mb-8 shadow-sm">
-<<<<<<< HEAD
-            <div className="text-harbor-500">🚢</div>
+            {/*<div className="text-harbor-500">🚢</div>*/}
             <span className="text-harbor-700 font-medium">
-              {t("buildingFuture")}
+              Decentralized Fandoms
             </span>
-            <div className="text-harbor-500">🚢</div>
-=======
             {/*<div className="text-harbor-500">🚢</div>*/}
-            <span className="text-harbor-700 font-medium">Decentralized Fandoms</span>
-            {/*<div className="text-harbor-500">🚢</div>*/}
->>>>>>> 514a58a7
           </div>
 
           <h2 className="text-5xl sm:text-6xl font-bold text-neutral-900 mb-8 leading-tight">
@@ -76,12 +70,8 @@
               {t("platformDescription")}
             </p>
             <p className="text-lg text-neutral-600 leading-relaxed">
-<<<<<<< HEAD
-              {t("protocolDescription")} 🌊
-=======
-              Powered by open-source blockchain protocol, protecting creative freedom and publishing rights for fanart
-              creators
->>>>>>> 514a58a7
+              Powered by open-source blockchain protocol, protecting creative
+              freedom and publishing rights for fanart creators
             </p>
           </div>
 
@@ -130,31 +120,21 @@
                   <Heart className="w-7 h-7 text-white" />
                 </div>
                 <div>
-<<<<<<< HEAD
                   <CardTitle className="text-neutral-900 text-xl">
-                    {t("features.originalAttribution.title")}
+                    数据认证系统
                   </CardTitle>
                   <Badge
                     variant="outline"
                     className="text-harbor-600 border-harbor-300 mt-2"
                   >
-                    (010) {t("features.originalAttribution.badge")}
-=======
-                  <CardTitle className="text-neutral-900 text-xl">数据认证系统</CardTitle>
-                  <Badge variant="outline" className="text-harbor-600 border-harbor-300 mt-2">
                     (010) Onchain Proof
->>>>>>> 514a58a7
                   </Badge>
                 </div>
               </div>
             </CardHeader>
             <CardContent className="relative z-10">
               <p className="text-neutral-700 leading-relaxed mb-4">
-<<<<<<< HEAD
-                {t("features.originalAttribution.description")}
-=======
                 用户发布内容时，系统将自动为该数据生成链上证明，记录发布时间戳和数据摘要。
->>>>>>> 514a58a7
               </p>
             </CardContent>
           </Card>
@@ -194,20 +174,14 @@
                   <Zap className="w-7 h-7 text-white" />
                 </div>
                 <div>
-<<<<<<< HEAD
                   <CardTitle className="text-neutral-900 text-xl">
-                    {t("features.poweredByLove.title")}
+                    为爱发电
                   </CardTitle>
                   <Badge
                     variant="outline"
-                    className="text-warning-600 border-warning-300 mt-2"
+                    className="text-harbor-600 border-harbor-300 mt-2"
                   >
-                    (100) {t("features.poweredByLove.badge")}
-=======
-                  <CardTitle className="text-neutral-900 text-xl">为爱发电</CardTitle>
-                  <Badge variant="outline" className="text-harbor-600 border-harbor-300 mt-2">
                     (100) Powered by Love
->>>>>>> 514a58a7
                   </Badge>
                 </div>
               </div>
@@ -227,20 +201,14 @@
                   <Coins className="w-7 h-7 text-white" />
                 </div>
                 <div>
-<<<<<<< HEAD
                   <CardTitle className="text-neutral-900 text-xl">
-                    {t("features.fairExchange.title")}
+                    有偿交换
                   </CardTitle>
                   <Badge
                     variant="outline"
-                    className="text-warning-600 border-neutral-300 mt-2"
+                    className="text-harbor-600 border-harbor-300 mt-2"
                   >
-                    (101) {t("features.fairExchange.badge")}
-=======
-                  <CardTitle className="text-neutral-900 text-xl">有偿交换</CardTitle>
-                  <Badge variant="outline" className="text-harbor-600 border-harbor-300 mt-2">
                     (101) Coin Exchange
->>>>>>> 514a58a7
                   </Badge>
                 </div>
               </div>
@@ -260,31 +228,21 @@
                   <Globe className="w-7 h-7 text-white" />
                 </div>
                 <div>
-<<<<<<< HEAD
                   <CardTitle className="text-neutral-900 text-xl">
-                    {t("features.globalCommunity.title")}
+                    匿名连接
                   </CardTitle>
                   <Badge
                     variant="outline"
-                    className="text-warning-600 border-seagull-300 mt-2"
+                    className="text-harbor-600 border-harbor-300 mt-2"
                   >
-                    {t("features.globalCommunity.badge")}
-=======
-                  <CardTitle className="text-neutral-900 text-xl">匿名连接</CardTitle>
-                  <Badge variant="outline" className="text-harbor-600 border-harbor-300 mt-2">
                     (110) Anonymous Community
->>>>>>> 514a58a7
                   </Badge>
                 </div>
               </div>
             </CardHeader>
             <CardContent className="relative z-10">
               <p className="text-neutral-700 leading-relaxed">
-<<<<<<< HEAD
-                {t("features.globalCommunity.description")}
-=======
                 加密登录保护隐私身份，构建匿名自由的创作社区，让文化交流更加安全。
->>>>>>> 514a58a7
               </p>
             </CardContent>
           </Card>
@@ -294,28 +252,12 @@
         {/*<div className="relative bg-white border border-harbor-200 rounded-3xl shadow-xl p-12 mb-20">
           <div className="absolute inset-0 bg-gradient-to-br from-white-50/30 to-white-100/30 rounded-3xl"></div>
           <div className="relative z-10">
-<<<<<<< HEAD
-            <div className="text-center mb-12">
-              <div className="inline-flex items-center space-x-2 bg-white border border-harbor-200 px-6 py-3 rounded-full mb-8 shadow-sm">
-                <div className="text-lg">🗺️</div>
-                <span className="text-harbor-700 font-medium">
-                  Dapp Architecture
-                </span>
-              </div>
-              <h2 className="text-4xl sm:text-4xl font-bold text-neutral-900 mb-6">
-                {t("techStack.title")}
-              </h2>
-              <p className="text-lg text-neutral-600">
-                {t("techStack.subtitle")}
-              </p>
-=======
           <div className="text-center mb-12">
           <div className="inline-flex items-center space-x-2 bg-white border border-harbor-200 px-6 py-3 rounded-full mb-8 shadow-sm">
             <span className="text-harbor-700 font-medium">Dapp Architecture</span>
           </div>
           <h2 className="text-4xl sm:text-4xl font-bold text-neutral-900 mb-6">技术架构</h2>
               <p className="text-lg text-neutral-600">基于最新Web3技术栈构建的现代化平台</p>
->>>>>>> 514a58a7
               <div className="flex items-center justify-center mt-6">
                 <div className="h-px bg-gradient-to-r from-transparent via-harbor-300 to-transparent w-24"></div>
                 <div className="mx-4 text-3xl animate-wave"></div>
@@ -349,21 +291,9 @@
               </div>
 
               <div className="group text-center p-8 bg-white border border-warning-200 rounded-2xl hover:shadow-lg transition-all duration-300 hover:scale-105">
-<<<<<<< HEAD
-                <div className="text-6xl mb-4 group-hover:scale-110 transition-transform duration-300">
-                  🏠
-                </div>
-                <h4 className="font-bold text-neutral-900 mb-3 text-lg">
-                  {t("techStack.wallet.title")}
-                </h4>
-                <p className="text-sm text-neutral-600 leading-relaxed">
-                  {t("techStack.wallet.description")}
-                </p>
-=======
                 <div className="text-6xl mb-4 group-hover:scale-110 transition-transform duration-300">🏠</div>
                 <h4 className="font-bold text-neutral-900 mb-3 text-lg">Family Wallet</h4>
                 <p className="text-sm text-neutral-600 leading-relaxed">安全便捷的地址连接体验</p>
->>>>>>> 514a58a7
               </div>
 
               <div className="group text-center p-8 bg-white border border-seagull-200 rounded-2xl hover:shadow-lg transition-all duration-300 hover:scale-105">
@@ -387,15 +317,10 @@
         {/* Roadmap */}
         <div className="text-center mb-32 mt-24">
           <div className="inline-flex items-center space-x-2 bg-white border border-harbor-200 px-6 py-3 rounded-full mb-8 shadow-sm">
-<<<<<<< HEAD
-            <div className="text-lg">🗺️</div>
+            {/*<div className="text-lg">🗺️</div>*/}
             <span className="text-harbor-700 font-medium">
               Development Roadmap
             </span>
-=======
-            {/*<div className="text-lg">🗺️</div>*/}
-            <span className="text-harbor-700 font-medium">Development Roadmap</span>
->>>>>>> 514a58a7
           </div>
 
           <h3 className="text-4xl font-bold text-neutral-900 mb-4">
@@ -426,19 +351,6 @@
                 </CardHeader>
                 <CardContent className="relative z-10">
                   <ul className="space-y-3 text-left">
-<<<<<<< HEAD
-                    {t
-                      .raw("roadmap.phase1.features")
-                      .map((feature: string, index: number) => (
-                        <li
-                          key={index}
-                          className="flex items-center space-x-3 text-neutral-700"
-                        >
-                          <div className="w-2 h-2 bg-harbor-500 rounded-full"></div>
-                          <span>{feature}</span>
-                        </li>
-                      ))}
-=======
                     <li className="flex items-center space-x-3 text-neutral-700">
                       <div className="w-2 h-2 bg-harbor-500 rounded-full"></div>
                       <span>用户认证系统</span>
@@ -455,7 +367,6 @@
                       <div className="w-2 h-2 bg-harbor-500 rounded-full"></div>
                       <span>社区动态展示</span>
                     </li>
->>>>>>> 514a58a7
                   </ul>
                 </CardContent>
               </Card>
@@ -542,18 +453,17 @@
           </div>
 
           <div className="relative z-10">
-<<<<<<< HEAD
-            <h3 className="text-4xl sm:text-5xl font-bold mb-6">
-              {t("cta.title")}
-            </h3>
+            <h3 className="text-4xl sm:text-5xl font-bold mb-6">Ordinary</h3>
             <p className="text-xl sm:text-2xl mb-4 opacity-90">
-              {t("cta.subtitle")}
+              链上同人创作安全港
             </p>
             <p className="text-lg mb-12 opacity-80">
-              {t("cta.description")} 🚢✨
+              为创作行为提供链上记录
+              <br />
+              为作品提供链上托管
             </p>
 
-            <div className="flex flex-col sm:flex-row gap-6 justify-center">
+            <div className="flex flex-col sm:flex-row gap-6 justify-center mt-12">
               {isConnected ? (
                 <Button
                   asChild
@@ -561,8 +471,7 @@
                   className="bg-white text-harbor-600 hover:bg-harbor-50 px-8 py-4 text-lg font-semibold rounded-xl shadow-lg hover:shadow-xl transition-all duration-300 group"
                 >
                   <Link href="/feed" className="flex items-center space-x-2">
-                    <span>{t("cta.joinNow")}</span>
-                    <div className="text-xl">🍟</div>
+                    <span>立即加入</span>
                     <ArrowRight className="w-5 h-5 group-hover:translate-x-1 transition-transform duration-300" />
                   </Link>
                 </Button>
@@ -574,34 +483,8 @@
                       className="bg-white text-harbor-600 hover:bg-harbor-50 px-8 py-4 text-lg font-semibold rounded-xl shadow-lg hover:shadow-xl transition-all duration-300 group"
                       onClick={show}
                     >
-                      <span>{t("cta.joinNow")}</span>
-                      <div className="text-xl">🍟</div>
-=======
-            <h3 className="text-4xl sm:text-5xl font-bold mb-6">Ordinary</h3>
-            <p className="text-xl sm:text-2xl mb-4 opacity-90">链上同人创作安全港</p>
-            <p className="text-lg mb-12 opacity-80">为创作行为提供链上记录<br/>为作品提供链上托管</p>
-
-            <div className="flex flex-col sm:flex-row gap-6 justify-center mt-12">
-            {isConnected ? (
-              <Button
-                asChild
-                size="lg"
-                className="bg-white text-harbor-600 hover:bg-harbor-50 px-8 py-4 text-lg font-semibold rounded-xl shadow-lg hover:shadow-xl transition-all duration-300 group"
-              >
-                <Link href="/feed" className="flex items-center space-x-2">
-                  <span>立即加入</span>
-                  <ArrowRight className="w-5 h-5 group-hover:translate-x-1 transition-transform duration-300" />
-                </Link>
-              </Button>
-              ) : (
-                <ConnectKitButton.Custom>
-                  {({ show }) => (
-                    <Button size="lg" 
-                    className="bg-white text-harbor-600 hover:bg-harbor-50 px-8 py-4 text-lg font-semibold rounded-xl shadow-lg hover:shadow-xl transition-all duration-300 group"
-                    onClick={show}>
                       <span>立即加入</span>
                       {/*<div className="text-xl">🍟</div>*/}
->>>>>>> 514a58a7
                       <ArrowRight className="w-5 h-5 group-hover:translate-x-1 transition-transform duration-300" />
                     </Button>
                   )}
@@ -615,13 +498,8 @@
                 className="border-2 border-white text-white hover:bg-white hover:text-harbor-600 bg-transparent px-8 py-4 text-lg font-semibold rounded-xl shadow-lg hover:shadow-xl transition-all duration-300 group"
               >
                 <Link href="/feed" className="flex items-center space-x-2">
-<<<<<<< HEAD
-                  <span>{t("cta.explore")}</span>
-                  <div className="text-xl">🌊</div>
-=======
                   <span>探索社区</span>
                   {/*<div className="text-xl">🌊</div>*/}
->>>>>>> 514a58a7
                   <ArrowRight className="w-5 h-5 group-hover:translate-x-1 transition-transform duration-300" />
                 </Link>
               </Button>
