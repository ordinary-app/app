--- conflicted
+++ resolved
@@ -41,33 +41,22 @@
           {/* Meme Image with Harbor Theme */}
           <div className="relative col-1 lg:col-1 w-full max-w-full sm:max-w-xl sm:mx-auto mb-8">
             <Link href="/feed">
-            <div
-              className={`relative flex justify-center bg-white rounded-2xl shadow-xl p-4 max-w-full w-full transform transition-transform duration-300 border border-harbor-200${
-                rotate ? " rotate-1" : ""
-              }`}
-            >
-              <Image
-                src="/meme-en.png"
-                alt="Seagulls at the dock - meme"
-                width={800}
-                height={800}
-                className="rounded-lg w-full h-auto max-w-full"
-                priority
-                onMouseEnter={() => setRotate(true)}
-                onMouseLeave={() => setRotate(false)}
-              />
-<<<<<<< HEAD
-              <Link href="/feed">
-                <div
-                  className="absolute -bottom-5 left-1/2 transform -translate-x-1/2 bg-gradient-to-r from-chip-300 via-chip-400 to-chip-500 text-white px-3 py-2 rounded-full text-s font-medium shadow-lg cursor-pointer"
+              <div
+                className={`relative flex justify-center bg-white rounded-2xl shadow-xl p-4 max-w-full w-full transform transition-transform duration-300 border border-harbor-200${
+                  rotate ? " rotate-1" : ""
+                }`}
+              >
+                <Image
+                  src="/meme-en.png"
+                  alt="Seagulls at the dock - meme"
+                  width={800}
+                  height={800}
+                  className="rounded-lg w-full h-auto max-w-full"
+                  priority
                   onMouseEnter={() => setRotate(true)}
                   onMouseLeave={() => setRotate(false)}
-                >
-                  {t("cta")}
-                </div>
-              </Link>
-=======
-              {/*<Link href="/feed">
+                />
+                {/*<Link href="/feed">
               <div
                 className="absolute -bottom-5 left-1/4 transform -translate-x-1/2 bg-gradient-to-r from-chip-300 via-chip-400 to-chip-500 text-white px-3 py-2 rounded-full text-xs font-medium shadow-lg cursor-pointer"
                 onMouseEnter={() => setRotate(true)}
@@ -76,8 +65,7 @@
                 去码头整点薯条! 》》
               </div>
               </Link>*/}
->>>>>>> 514a58a7
-            </div>
+              </div>
             </Link>
           </div>
 
@@ -123,17 +111,14 @@
               <Card className="border-harbor-200 bg-white hover:bg-harbor-50/50 transition-colors min-w-[160px] max-w-xs w-full mx-auto">
                 <CardContent className="p-4">
                   <div className="flex items-center space-x-2">
-<<<<<<< HEAD
-                    <span className="text-sm font-mono text-success-600">
+                    <span className="text-sm font-mono text-harbor-600">
                       (010)
                     </span>
                     <span className="text-sm font-medium text-neutral-700">
-                      {t("principles.respectOriginality")}
+                      尊重原创
+                      <br />
+                      Respect Originality
                     </span>
-=======
-                    <span className="text-sm font-mono text-harbor-600">(010)</span>
-                    <span className="text-sm font-medium text-neutral-700">尊重原创<br/>Respect Originality</span>
->>>>>>> 514a58a7
                   </div>
                 </CardContent>
               </Card>
@@ -141,17 +126,14 @@
               <Card className="border-harbor-200 bg-white hover:bg-harbor-50/50 transition-colors min-w-[160px] max-w-xs w-full mx-auto">
                 <CardContent className="p-4">
                   <div className="flex items-center space-x-2">
-<<<<<<< HEAD
-                    <span className="text-sm font-mono text-warning-500">
+                    <span className="text-sm font-mono text-harbor-500">
                       (011)
                     </span>
                     <span className="text-sm font-medium text-neutral-700">
-                      {t("principles.decentralized")}
+                      去中心化
+                      <br />
+                      Decentralized
                     </span>
-=======
-                    <span className="text-sm font-mono text-harbor-500">(011)</span>
-                    <span className="text-sm font-medium text-neutral-700">去中心化<br/>Decentralized</span>
->>>>>>> 514a58a7
                   </div>
                 </CardContent>
               </Card>
@@ -159,17 +141,14 @@
               <Card className="border-harbor-200 bg-white hover:bg-harbor-50/50 transition-colors min-w-[160px] max-w-xs w-full mx-auto">
                 <CardContent className="p-4">
                   <div className="flex items-center space-x-2">
-<<<<<<< HEAD
-                    <span className="text-sm font-mono text-warning-600">
+                    <span className="text-sm font-mono text-harbor-600">
                       (100)
                     </span>
                     <span className="text-sm font-medium text-neutral-700">
-                      {t("principles.poweredByLove")}
+                      为爱发电
+                      <br />
+                      Powered by Love
                     </span>
-=======
-                    <span className="text-sm font-mono text-harbor-600">(100)</span>
-                    <span className="text-sm font-medium text-neutral-700">为爱发电<br/>Powered by Love</span>
->>>>>>> 514a58a7
                   </div>
                 </CardContent>
               </Card>
@@ -205,11 +184,7 @@
                 size="lg"
                 className="border-harbor-300 text-harbor-700 hover:bg-harbor-50 bg-white font-semibold w-full sm:w-auto"
               >
-<<<<<<< HEAD
-                <Link href="/feed">{t("learnMore")} 🕊️</Link>
-=======
-                <Link href="/feed">  Explore  </Link>
->>>>>>> 514a58a7
+                <Link href="/feed"> Explore </Link>
               </Button>
             </div>
           </div>
