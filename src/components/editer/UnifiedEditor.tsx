"use client"

import type React from "react"
import { useState, useRef, useCallback, useMemo } from "react"
import { Button } from "@/components/ui/button"
import { Badge } from "@/components/ui/badge"
import { Dialog, DialogContent, DialogHeader, DialogTitle } from "@/components/ui/dialog"
<<<<<<< HEAD
import { 
  Bold, Italic, Underline, Strikethrough, Link, AtSign, MessageSquare, 
  Plus, X, Search, Expand, Globe, TrendingUp, Users, RefreshCw 
} from "lucide-react"
import { useTagsWithStats, useTagSort } from "@/hooks/use-tags"
import { useTranslations } from "next-intl"
=======
import { Bold, Italic, Underline, Strikethrough, Link, AtSign, MessageSquare, Plus, X, Search, Expand, Globe } from "lucide-react"
import { TagDisplay } from "@/components/ui/tag-display"
//import { Input } from "@/components/ui/input"

>>>>>>> 5e140f46

// Types
interface Tag {
  name: string
  postCount?: number
  userCount?: number
}

interface UnifiedEditorProps {
  title: string
  onTitleChange: (title: string) => void
  content: string
  onContentChange: (content: string) => void
  tags: Tag[]
  onTagsChange: (tags: Tag[]) => void
  isExpanded?: boolean
  onExpandedChange?: (expanded: boolean) => void
}

interface SortOption {
  key: 'name' | 'postCount' | 'userCount'
  label: string
  icon: React.ComponentType<any>
}

// Constants
const SORT_OPTIONS: SortOption[] = [
  { key: 'name', label: 'tagModal.sortBy.name', icon: Bold },
  { key: 'postCount', label: 'tagModal.sortBy.postCount', icon: TrendingUp },
  { key: 'userCount', label: 'tagModal.sortBy.userCount', icon: Users },
]

const FORMAT_OPTIONS = [
  { format: "bold", icon: Bold },
  { format: "italic", icon: Italic },
  { format: "underline", icon: Underline },
  { format: "strikethrough", icon: Strikethrough },
  { format: "link", icon: Link },
  { format: "mention", icon: AtSign },
  { format: "globe", icon: Globe },
  { format: "messageSquare", icon: MessageSquare },
]

// Sub-components
const TitleInput = ({ 
  title, 
  onTitleChange, 
  titleRef, 
  t 
}: {
  title: string
  onTitleChange: (title: string) => void
  titleRef: React.RefObject<HTMLTextAreaElement>
  t: any
}) => {
  const handleTitleChange = useCallback((e: React.ChangeEvent<HTMLTextAreaElement>) => {
    const value = e.target.value
    onTitleChange(value)
    
    // Auto-resize
    if (titleRef.current) {
      titleRef.current.style.height = "auto"
      titleRef.current.style.height = titleRef.current.scrollHeight + "px"
    }
  }, [onTitleChange, titleRef])

  return (
    <div className="flex items-center gap-4 px-4 py-2 border-b border-dashed">
      <textarea
        ref={titleRef}
        placeholder={t("title")}
        value={title}
        onChange={handleTitleChange}
        className="flex-1 resize-none border-none outline-none bg-transparent placeholder-gray-400 text-base"
        rows={1}
        maxLength={30}
      />
      <div className="flex gap-1 text-xs text-muted-foreground">
        {title.length}/30 
        <div className="text-destructive">*</div>
      </div>
    </div>
  )
}

const ContentInput = ({ 
  content, 
  onContentChange, 
  contentRef, 
  t 
}: {
  content: string
  onContentChange: (content: string) => void
  contentRef: React.RefObject<HTMLTextAreaElement>
  t: any
}) => {
  const handleContentChange = useCallback((e: React.ChangeEvent<HTMLTextAreaElement>) => {
    const value = e.target.value
    onContentChange(value)
    
    // Auto-resize
    if (contentRef.current) {
      contentRef.current.style.height = "auto"
      contentRef.current.style.height = contentRef.current.scrollHeight + "px"
    }
  }, [onContentChange, contentRef])

  return (
    <div className="px-4 py-2.5">
      <textarea
        ref={contentRef}
        placeholder={t("content")}
        value={content}
        onChange={handleContentChange}
        className="w-full text-gray-700 resize-none border-none outline-none bg-transparent placeholder-gray-400 text-sm dark:text-gray-300"
        rows={5}
        maxLength={5000}
      />
      <div className="text-right text-xs text-muted-foreground">
        {content.length}/5000
      </div>
    </div>
  )
}

const TagDisplay = ({ 
  tags, 
  onRemove, 
  t 
}: {
  tags: Tag[]
  onRemove: (tagName: string) => void
  t: any
}) => {
  if (tags.length === 0) return null

  return (
    <div className="px-4 py-2 border-t border-none">
      <div className="flex flex-wrap gap-2">
        {tags.map((tag, index) => (
          <Badge
            key={`${tag.name}-${index}`}
            variant="secondary"
            className="flex items-center gap-1 px-2 py-1 text-sm hover:bg-zinc-100 text-zinc-900 font-normal bg-slate-50"
          >
            {t("tagModal.tagPrefix")}{tag.name}
            <button 
              type="button" 
              onClick={() => onRemove(tag.name)} 
              className="hover:text-red-500"
            >
              <X className="h-3 w-3" />
            </button>
          </Badge>
        ))}
      </div>
    </div>
  )
}

const TagModal = ({
  showTagModal,
  setShowTagModal,
  tagInput,
  setTagInput,
  selectedTags,
  setSelectedTags,
  onTagsChange,
  t
}: {
  showTagModal: boolean
  setShowTagModal: (show: boolean) => void
  tagInput: string
  setTagInput: (input: string) => void
  selectedTags: Tag[]
  setSelectedTags: (tags: Tag[]) => void
  onTagsChange: (tags: Tag[]) => void
  t: any
}) => {
  const { tags: availableTags, loading: loadingTags, refresh } = useTagsWithStats()
  const [sortBy, setSortBy] = useState<'name' | 'postCount' | 'userCount'>('name')
  const [sortOrder, setSortOrder] = useState<'asc' | 'desc'>('asc')
  const { sortedTags } = useTagSort(availableTags, sortBy, sortOrder)

  // Memoized values
  const filteredTags = useMemo(() => {
    if (!tagInput.trim()) return []
    const searchTerm = tagInput.toLowerCase()
    return sortedTags.filter((tag) => 
      tag.name.toLowerCase().includes(searchTerm)
    )
  }, [tagInput, sortedTags])

  const isTagExists = useCallback((tagName: string) => {
    return availableTags.find((t) => t.name.toLowerCase() === tagName.toLowerCase())
  }, [availableTags])

  // Event handlers
  const handleSort = useCallback((newSortBy: 'name' | 'postCount' | 'userCount') => {
    if (sortBy === newSortBy) {
      setSortOrder(sortOrder === 'asc' ? 'desc' : 'asc')
    } else {
      setSortBy(newSortBy)
      setSortOrder('desc')
    }
  }, [sortBy, sortOrder])

  const getSortIcon = useCallback((sortType: 'name' | 'postCount' | 'userCount') => {
    if (sortBy !== sortType) return null
    return sortOrder === 'asc' ? '↑' : '↓'
  }, [sortBy, sortOrder])

  const addTagToSelection = useCallback((tag: Tag) => {
    const normalizedTag = {
      ...tag,
      name: tag.name.toLowerCase()
    }
    
    if (!selectedTags.find((t) => t.name === normalizedTag.name)) {
      setSelectedTags([...selectedTags, normalizedTag])
    }
  }, [selectedTags, setSelectedTags])

  const removeTagFromSelection = useCallback((tagName: string) => {
    setSelectedTags(selectedTags.filter((t) => t.name !== tagName.toLowerCase()))
  }, [selectedTags, setSelectedTags])

  const saveSelectedTags = useCallback(() => {
    const newTags = [...selectedTags]
    onTagsChange(newTags)
    setSelectedTags([])
    setTagInput("")
    setShowTagModal(false)
  }, [selectedTags, onTagsChange, setSelectedTags, setTagInput, setShowTagModal])

  const renderSortButton = useCallback((option: SortOption) => (
    <Button
      key={option.key}
      type="button"
      variant={sortBy === option.key ? 'default' : 'outline'}
      size="sm"
      onClick={() => handleSort(option.key)}
      className="h-8 px-3 text-xs"
    >
      {t(option.label)} {getSortIcon(option.key)}
    </Button>
  ), [sortBy, handleSort, getSortIcon, t])

  const renderTagSuggestion = useCallback((tag: Tag, index: number) => {
    const isSelected = selectedTags.find((t) => t.name === tag.name)
    
    return (
      <button
        key={`suggestion-${tag.name}-${index}`}
        type="button"
        onClick={() => addTagToSelection(tag)}
        disabled={isSelected !== undefined}
        className="w-full text-left p-3 rounded-lg transition-all duration-200 hover:bg-gray-50 flex items-center justify-between disabled:opacity-50 disabled:cursor-not-allowed"
      >
        <div className="flex items-center gap-2">
          <span className="text-gray-800 font-medium">{t("tagModal.tagPrefix")}</span>
          <span className="text-teal-500 font-medium">{tag.name}</span>
        </div>
<<<<<<< HEAD
        <div className="flex flex-col items-end text-xs text-gray-400">
          <span>{tag.postCount || 0} {t("tagModal.postCount")}</span>
          <span>{tag.userCount || 0} {t("tagModal.userCount")}</span>
=======
      </div>

      {/* Tags Section */}
      {tags.length > 0 && (
        <div className="px-4 py-2 border-t border-none">
          <TagDisplay 
            tags={tags} 
            onRemove={removeTag}
            showRemoveButton={true}
          />
>>>>>>> 5e140f46
        </div>
      </button>
    )
  }, [selectedTags, addTagToSelection, t])

  return (
    <Dialog open={showTagModal} onOpenChange={setShowTagModal}>
      <DialogContent className="sm:max-w-md">
        <DialogHeader>
          <DialogTitle className="text-lg font-semibold">{t("tagModal.title")}</DialogTitle>
        </DialogHeader>

        <div className="space-y-4">
          {/* Search Input */}
          <div className="relative">
            <input
              type="text"
              placeholder={t("tagModal.searchPlaceholder")}
              value={tagInput}
              onChange={(e) => setTagInput(e.target.value)}
              className="w-full pl-4 pr-10 py-3 border border-gray-200 rounded-xl focus:outline-none focus:ring-2 focus:ring-zinc-300 focus:border-transparent"
            />
            <Search className="absolute right-3 top-1/2 transform -translate-y-1/2 h-4 w-4 text-gray-400" />
          </div>

<<<<<<< HEAD
          {/* Selected Tags Preview */}
          {selectedTags.length > 0 && (
            <div className="space-y-2">
              <p className="text-sm font-medium text-gray-700">{t("tagModal.selectedTags")}</p>
              <div className="flex flex-wrap gap-2">
                {selectedTags.map((tag, index) => (
                  <Badge
                    key={`selected-${tag.name}-${index}`}
                    variant="secondary"
                    className="flex items-center gap-1 px-2 py-1 text-sm border text-zinc-700 bg-zinc-50 border-black font-medium"
                  >
                    {t("tagModal.tagPrefix")}{tag.name}
                    <button 
                      type="button" 
                      onClick={() => removeTagFromSelection(tag.name)} 
                      className="hover:text-red-500"
                    >
                      <X className="h-3 w-3" />
                    </button>
                  </Badge>
                ))}
=======
            {/* Selected Tags Preview */}
            {selectedTags.length > 0 && (
              <div className="space-y-2">
                <p className="text-sm font-medium text-gray-700">已选择的标签:</p>
                <TagDisplay 
                  tags={selectedTags} 
                  onRemove={removeTagFromSelection}
                  showRemoveButton={true}
                  className="border text-zinc-700 bg-zinc-50 border-black text-sm font-medium"
                />
>>>>>>> 5e140f46
              </div>
            </div>
          )}

          {/* Tag Suggestions */}
          {tagInput.length > 0 && (
            <div className="space-y-2">
              <p className="text-sm font-medium text-gray-700">
                {loadingTags ? t("tagModal.loadingTags") : t("tagModal.searchResults")}
              </p>
              
              {/* Sort Buttons */}
              <div className="flex gap-2 items-center">
                {SORT_OPTIONS.map(renderSortButton)}
                
                {/* Refresh Button */}
                <Button
                  type="button"
                  variant="outline"
                  size="sm"
                  onClick={() => refresh()}
                  disabled={loadingTags}
                  className="h-8 px-3 text-xs ml-auto"
                >
                  <RefreshCw className={`h-3 w-3 ${loadingTags ? 'animate-spin' : ''}`} />
                  {loadingTags ? t("tagModal.loadingTags") : t("tagModal.refresh")}
                </Button>
              </div>
              
              <div className="max-h-48 overflow-y-auto custom-scrollbar space-y-1">
                {loadingTags ? (
                  <div className="flex items-center justify-center py-8">
                    <div className="flex items-center gap-2 text-gray-500">
                      <RefreshCw className="h-4 w-4 animate-spin" />
                      <span className="text-sm">{t("tagModal.loadingTags")}</span>
                    </div>
                  </div>
                ) : (
                  <>
                    {filteredTags.map((tag, index) => renderTagSuggestion(tag, index))}

                    {/* Create new tag option */}
                    {tagInput.length > 0 && !isTagExists(tagInput) && (
                      <button
                        type="button"
                        onClick={() => addTagToSelection({ name: tagInput.toLowerCase() })}
                        disabled={selectedTags.find((t) => t.name === tagInput.toLowerCase()) !== undefined}
                        className="w-full text-left p-3 rounded-lg transition-all duration-200 hover:bg-gray-50 flex items-center justify-between border-t border-gray-100 disabled:opacity-50 disabled:cursor-not-allowed"
                      >
                        <div className="flex items-center gap-2">
                          <span className="text-gray-800 font-medium">{t("tagModal.tagPrefix")}</span>
                          <span className="font-medium text-zinc-700">{tagInput.toLowerCase()}</span>
                        </div>
                        <span className="text-gray-400 text-sm">{t("tagModal.createNewTag")}</span>
                      </button>
                    )}
                  </>
                )}
              </div>
            </div>
          )}

          {/* Modal Actions */}
          <div className="flex justify-end gap-3 pt-4 border-t border-gray-100">
            <Button type="button" variant="outline" onClick={() => setShowTagModal(false)}>
              {t("tagModal.cancel")}
            </Button>
            <Button
              type="button"
              onClick={saveSelectedTags}
              disabled={selectedTags.length === 0}
              className="harbor-button"
            >
              {t("tagModal.saveTags")} ({selectedTags.length})
            </Button>
          </div>
        </div>
      </DialogContent>
    </Dialog>
  )
}

const FormatToolbar = ({ t }: { t: any }) => {
  const formatText = useCallback((format: string) => {
    // This would implement text formatting logic
    console.log(`Format: ${format}`)
  }, [])

  return (
    <div className="px-4 py-1 border-t border-gray-100 bg-gray-50 leading-3 dark:bg-gray-800">
      <div className="flex items-center justify-between">
        {/* Left: Formatting Tools */}
        <div className="flex items-center space-x-1 sm:space-x-3">
          {FORMAT_OPTIONS.map(({ format, icon: Icon }) => (
            <Button
              key={format}
              type="button"
              variant="ghost"
              size="sm"
              onClick={() => formatText(format)}
              className="p-1 h-8 w-8"
            >
              <Icon className="h-4 w-4" />
            </Button>
          ))}
          <Button
            type="button"
            variant="ghost"
            size="sm"
            className="p-1 h-8 w-8"
          >
            <Expand className="h-4 w-4" />
          </Button>
        </div>

        {/* Right: Status and Collapse */}
        <div className="flex items-center space-x-3">
        </div>
      </div>
    </div>
  )
}

// Main component
export function UnifiedEditor({
  title,
  onTitleChange,
  content,
  onContentChange,
  tags,
  onTagsChange,
  isExpanded = false,
  onExpandedChange,
}: UnifiedEditorProps) {
  const t = useTranslations("editor")
  
  // State
  const [showTagModal, setShowTagModal] = useState(false)
  const [selectedTags, setSelectedTags] = useState<Tag[]>([])
  const [tagInput, setTagInput] = useState("")

  // Refs
  const titleRef = useRef<HTMLTextAreaElement>(null)
  const contentRef = useRef<HTMLTextAreaElement>(null)

  // Event handlers
  const removeTag = useCallback((tagName: string) => {
    onTagsChange(tags.filter((t) => t.name !== tagName.toLowerCase()))
  }, [tags, onTagsChange])

  const openTagModal = useCallback(() => {
    setSelectedTags([])
    setTagInput("")
    setShowTagModal(true)
  }, [])

  return (
    <div className="bg-white rounded-sm border border-gray-200 overflow-hidden dark:bg-gray-800 dark:border-gray-700">
      <TitleInput 
        title={title} 
        onTitleChange={onTitleChange} 
        titleRef={titleRef} 
        t={t} 
      />

      <ContentInput 
        content={content} 
        onContentChange={onContentChange} 
        contentRef={contentRef} 
        t={t} 
      />

      <TagDisplay 
        tags={tags} 
        onRemove={removeTag} 
        t={t} 
      />

      {/* Tag Input Section */}
      <div className="px-4 py-2 border-t border-gray-100 border-none">
        <button
          type="button"
          onClick={openTagModal}
          className="flex items-center gap-2 p-3 rounded-lg border-gray-300 hover:border-gray-400 transition-colors text-gray-600 hover:text-gray-700 border w-fit border-solid py-1 px-1.5 dark:text-gray-300 dark:hover:text-gray-200 dark:border-gray-600 dark:hover:border-gray-500"
        >
          <Plus className="h-4 w-4" />
          <span className="text-sm">{t("addTag")}</span>
        </button>
      </div>

      <TagModal
        showTagModal={showTagModal}
        setShowTagModal={setShowTagModal}
        tagInput={tagInput}
        setTagInput={setTagInput}
        selectedTags={selectedTags}
        setSelectedTags={setSelectedTags}
        onTagsChange={onTagsChange}
        t={t}
      />

      <FormatToolbar t={t} />
    </div>
  )
}<|MERGE_RESOLUTION|>--- conflicted
+++ resolved
@@ -5,19 +5,13 @@
 import { Button } from "@/components/ui/button"
 import { Badge } from "@/components/ui/badge"
 import { Dialog, DialogContent, DialogHeader, DialogTitle } from "@/components/ui/dialog"
-<<<<<<< HEAD
 import { 
   Bold, Italic, Underline, Strikethrough, Link, AtSign, MessageSquare, 
   Plus, X, Search, Expand, Globe, TrendingUp, Users, RefreshCw 
 } from "lucide-react"
+import { TagDisplay } from "@/components/ui/tag-display"
 import { useTagsWithStats, useTagSort } from "@/hooks/use-tags"
 import { useTranslations } from "next-intl"
-=======
-import { Bold, Italic, Underline, Strikethrough, Link, AtSign, MessageSquare, Plus, X, Search, Expand, Globe } from "lucide-react"
-import { TagDisplay } from "@/components/ui/tag-display"
-//import { Input } from "@/components/ui/input"
-
->>>>>>> 5e140f46
 
 // Types
 interface Tag {
@@ -281,22 +275,9 @@
           <span className="text-gray-800 font-medium">{t("tagModal.tagPrefix")}</span>
           <span className="text-teal-500 font-medium">{tag.name}</span>
         </div>
-<<<<<<< HEAD
         <div className="flex flex-col items-end text-xs text-gray-400">
           <span>{tag.postCount || 0} {t("tagModal.postCount")}</span>
           <span>{tag.userCount || 0} {t("tagModal.userCount")}</span>
-=======
-      </div>
-
-      {/* Tags Section */}
-      {tags.length > 0 && (
-        <div className="px-4 py-2 border-t border-none">
-          <TagDisplay 
-            tags={tags} 
-            onRemove={removeTag}
-            showRemoveButton={true}
-          />
->>>>>>> 5e140f46
         </div>
       </button>
     )
@@ -322,29 +303,6 @@
             <Search className="absolute right-3 top-1/2 transform -translate-y-1/2 h-4 w-4 text-gray-400" />
           </div>
 
-<<<<<<< HEAD
-          {/* Selected Tags Preview */}
-          {selectedTags.length > 0 && (
-            <div className="space-y-2">
-              <p className="text-sm font-medium text-gray-700">{t("tagModal.selectedTags")}</p>
-              <div className="flex flex-wrap gap-2">
-                {selectedTags.map((tag, index) => (
-                  <Badge
-                    key={`selected-${tag.name}-${index}`}
-                    variant="secondary"
-                    className="flex items-center gap-1 px-2 py-1 text-sm border text-zinc-700 bg-zinc-50 border-black font-medium"
-                  >
-                    {t("tagModal.tagPrefix")}{tag.name}
-                    <button 
-                      type="button" 
-                      onClick={() => removeTagFromSelection(tag.name)} 
-                      className="hover:text-red-500"
-                    >
-                      <X className="h-3 w-3" />
-                    </button>
-                  </Badge>
-                ))}
-=======
             {/* Selected Tags Preview */}
             {selectedTags.length > 0 && (
               <div className="space-y-2">
@@ -355,10 +313,8 @@
                   showRemoveButton={true}
                   className="border text-zinc-700 bg-zinc-50 border-black text-sm font-medium"
                 />
->>>>>>> 5e140f46
               </div>
-            </div>
-          )}
+            )}
 
           {/* Tag Suggestions */}
           {tagInput.length > 0 && (
