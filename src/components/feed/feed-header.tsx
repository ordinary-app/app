"use client"

import { Group, ActionIcon, Tabs, Box } from "@mantine/core"
import { Search, Filter } from "lucide-react"
import { useState } from "react"
import { useDisabled } from "@/utils/disabled"
import { FilterDialog } from "@/components/dialogs/filter-dialog"
import { useRouter } from "next/navigation"

export function FeedHeader() {
  //const [opened, { toggle }] = useDisclosure(false)
  const [activeTab, setActiveTab] = useState("latest")

  const mainTabs = [
    { value: "follow", label: "关注", disabled: true },
    { value: "home", label: "发现", disabled: true },
    { value: "latest", label: "最新", disabled: false },
  ]

  const router = useRouter()

  return (
    <Box>
      {/* Main Header */}
      <Box
        h={60}
        px="md"
        style={{
          //borderBottom: "1px solid #f0f0f0",
          backgroundColor: "transparent",
          //position: "sticky",
          //top: 0,
          //zIndex: 100,
          borderRadius: "10px",
        }}
      >
        <Group justify="space-between" h="100%" align="center">
          {/* Left: Filter Icon */}
          <FilterDialog
            trigger={
              <ActionIcon variant="transparent" size="lg" className="text-gray-800 dark:text-gray-200">
                <Filter size={20} />
              </ActionIcon>
            }
            onFiltersChange={(filters) => {
            }}
          />

          {/* Center: Main Navigation Tabs */}
          <Tabs value={activeTab} onChange={(value) => setActiveTab(value || "latest")} variant="unstyled">
            <Tabs.List>
              {mainTabs.map((tab) => (
                <Tabs.Tab
                  key={tab.value}
                  value={tab.value}
                  {...useDisabled(
                    {
                      isDisabled: tab.disabled,
                      baseStyles: {
                        fontSize: "16px",
                        fontWeight: 500,
                        padding: "8px 3px",
                        borderBottom: activeTab === tab.value ? "2px solid #ff6b35 " : "none",
                        backgroundColor: "transparent",
                        cursor: "pointer",
                        margin: "0 15px",
                      }
                    }
                  )}
                  className={
                    `${activeTab === tab.value
                      ? 'text-orange-600 dark:text-orange-400'
                      : 'text-gray-800 dark:text-gray-200'} transition-colors`
                  }
                >
                  {tab.label}
                </Tabs.Tab>
              ))}
            </Tabs.List>
          </Tabs>

          {/* Right: Search Icon */}
<<<<<<< HEAD
          <ActionIcon variant="transparent" size="lg" className="text-gray-800 dark:text-gray-200">
            <Search {...useDisabled({ isDisabled: true })} size={20} />
=======
          <ActionIcon variant="transparent" size="lg">
            <Search size={20} color="#333" onClick={() => router.push("/discover")} />
>>>>>>> dfd3ae2b
          </ActionIcon>
        </Group>
      </Box>

    </Box>
  )
}<|MERGE_RESOLUTION|>--- conflicted
+++ resolved
@@ -80,13 +80,8 @@
           </Tabs>
 
           {/* Right: Search Icon */}
-<<<<<<< HEAD
           <ActionIcon variant="transparent" size="lg" className="text-gray-800 dark:text-gray-200">
-            <Search {...useDisabled({ isDisabled: true })} size={20} />
-=======
-          <ActionIcon variant="transparent" size="lg">
             <Search size={20} color="#333" onClick={() => router.push("/discover")} />
->>>>>>> dfd3ae2b
           </ActionIcon>
         </Group>
       </Box>
