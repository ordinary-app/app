--- conflicted
+++ resolved
@@ -49,18 +49,11 @@
   }, [isConnected, address, currentProfile, setProfileSelectModalOpen]);
 
   const navItems = [
-<<<<<<< HEAD
-    { href: "/", label: t("home") },
-    { href: "/feed", label: t("feed") },
-    { href: "/what-is-chip", label: t("what-is-chips") },
+    { href: "/", label: "Home" },
+    { href: "/feed", label: "Feed" },
+    //{ href: '/discover', label: 'Search' },
+    { href: "/what-is-chip", label: "What is CHIPS" },
   ];
-=======
-    { href: '/', label: 'Home' },
-    { href: '/feed', label: 'Feed' },
-    //{ href: '/discover', label: 'Search' },
-    { href: '/what-is-chip', label: 'Onchain Proof' },
-  ]
->>>>>>> 514a58a7
 
   const handleDisconnect = async () => {
     disconnectWallet();
@@ -218,50 +211,12 @@
                 </DropdownMenuContent>
               </DropdownMenu>
             ) : (
-<<<<<<< HEAD
               <ConnectKitButton.Custom>
                 {({ show }) => {
                   return <Button onClick={show}>Connect</Button>;
                   // }
                 }}
               </ConnectKitButton.Custom>
-=======
-              isConnected ? (
-                <DropdownMenu>
-                  <DropdownMenuTrigger asChild>
-                    <Button variant="outline" size="icon" className="rounded-full shrink-0">
-                      <UserAvatar />
-                    </Button>
-                  </DropdownMenuTrigger>
-                  <DropdownMenuContent className="w-48" align="end" forceMount>
-                    <DropdownMenuItem 
-                      onClick={() =>{
-                        setProfileSelectModalOpen(true)
-                      }}
-                    >
-                        <User className="mr-2 h-4 w-4" />
-                        <span>Select Profile</span>
-                    </DropdownMenuItem>
-                    <DropdownMenuSeparator />
-                    <DropdownMenuItem onClick={() => disconnectWallet()}>
-                      <LogOut className="mr-2 h-4 w-4" />
-                      <span>Log out</span>
-                    </DropdownMenuItem>
-                  </DropdownMenuContent>
-                </DropdownMenu>
-              ) : (
-                <ConnectKitButton.Custom>
-                  {({ show }) => {
-                      return (
-                        <Button onClick={show} className="harbor-button text-white font-semibold">
-                          Connect
-                        </Button>
-                      );
-                    // }
-                  }}
-                </ConnectKitButton.Custom>
-              ) 
->>>>>>> 514a58a7
             )}
           </div>
         </div>
